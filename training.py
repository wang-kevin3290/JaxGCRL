--- conflicted
+++ resolved
@@ -1,6 +1,7 @@
 import functools
 import json
 import os
+import pickle
 import pickle
 
 import jax
@@ -52,6 +53,14 @@
     with open(run_dir + '/args.pkl', 'wb') as f:
         pickle.dump(args, f)
 
+    os.makedirs('./runs', exist_ok=True)
+    run_dir = './runs/run_{name}_s_{seed}'.format(name=args.exp_name, seed=args.seed)
+    ckpt_dir = run_dir + '/ckpt'
+    os.makedirs(run_dir, exist_ok=True)
+    os.makedirs(ckpt_dir, exist_ok=True)
+    with open(run_dir + '/args.pkl', 'wb') as f:
+        pickle.dump(args, f)
+
     if args.use_traj_idx_wrapper:
         env, config = traj_index_wrapper_factory(env, config)
 
@@ -77,10 +86,7 @@
         multiplier_num_sgd_steps=args.multiplier_num_sgd_steps,
         config=config,
         checkpoint_logdir=ckpt_dir,
-<<<<<<< HEAD
         eval_env=eval_env,
-=======
->>>>>>> 05b2d762
     )
 
     metrics_recorder = MetricsRecorder(args.num_timesteps)
@@ -130,6 +136,8 @@
 
     model.save_params(ckpt_dir + '/final', params)
     render(make_inference_fn, params, env, run_dir, args.exp_name)
+    model.save_params(ckpt_dir + '/final', params)
+    render(make_inference_fn, params, env, run_dir, args.exp_name)
 
 if __name__ == "__main__":
     parser = create_parser()
